/*
 * Licensed to the Apache Software Foundation (ASF) under one
 * or more contributor license agreements.  See the NOTICE file
 * distributed with this work for additional information
 * regarding copyright ownership.  The ASF licenses this file
 * to you under the Apache License, Version 2.0 (the
 * "License"); you may not use this file except in compliance
 * with the License.  You may obtain a copy of the License at
 *
 * http://www.apache.org/licenses/LICENSE-2.0
 *
 * Unless required by applicable law or agreed to in writing,
 * software distributed under the License is distributed on an
 * "AS IS" BASIS, WITHOUT WARRANTIES OR CONDITIONS OF ANY
 * KIND, either express or implied.  See the License for the
 * specific language governing permissions and limitations
 * under the License.
 */
package org.apache.commons.compress.compressors;

import static org.apache.commons.compress.AbstractTestCase.getFile;
import static org.junit.Assert.assertEquals;
import static org.junit.Assert.assertFalse;
import static org.junit.Assert.assertNotNull;
import static org.junit.Assert.assertTrue;
import static org.junit.Assert.fail;

import java.io.BufferedInputStream;
import java.io.ByteArrayInputStream;
import java.io.FileInputStream;
import java.io.IOException;
import java.io.InputStream;

<<<<<<< HEAD
=======
import org.apache.commons.compress.MockEvilInputStream;
>>>>>>> 13a03902
import org.apache.commons.compress.compressors.bzip2.BZip2CompressorInputStream;
import org.apache.commons.compress.compressors.deflate.DeflateCompressorInputStream;
import org.apache.commons.compress.compressors.gzip.GzipCompressorInputStream;
import org.apache.commons.compress.compressors.pack200.Pack200CompressorInputStream;
import org.apache.commons.compress.compressors.xz.XZCompressorInputStream;
import org.junit.Test;
import org.tukaani.xz.MemoryLimitException;

@SuppressWarnings("deprecation") // deliberately tests setDecompressConcatenated
public final class DetectCompressorTestCase {

    final CompressorStreamFactory factory = new CompressorStreamFactory();
    private static final CompressorStreamFactory factoryTrue = new CompressorStreamFactory(true);
    private static final CompressorStreamFactory factoryFalse = new CompressorStreamFactory(false);

    // Must be static to allow use in the TestData entries
    private static final CompressorStreamFactory factorySetTrue;
    private static final CompressorStreamFactory factorySetFalse;

    static {
        factorySetTrue = new CompressorStreamFactory();
        factorySetTrue.setDecompressConcatenated(true);
        factorySetFalse = new CompressorStreamFactory();
        factorySetFalse.setDecompressConcatenated(false);        
    }

    static class TestData {
        final String fileName; // The multiple file name
        final char[] entryNames; // expected entries ...
        final CompressorStreamFactory factory; // ... when using this factory
        final boolean concat; // expected value for decompressConcatenated
        TestData(final String name, final char[] names, final CompressorStreamFactory factory, final boolean concat) {
            this.fileName = name;
            this.entryNames = names;
            this.factory = factory;
            this.concat = concat;
        }
    }

    private final TestData[] tests = {
        new TestData("multiple.bz2", new char[]{'a','b'}, factoryTrue, true),
        new TestData("multiple.bz2", new char[]{'a','b'}, factorySetTrue, true),
        new TestData("multiple.bz2", new char[]{'a'}, factoryFalse, false),
        new TestData("multiple.bz2", new char[]{'a'}, factorySetFalse, false),
        new TestData("multiple.bz2", new char[]{'a'}, factory, false),

        new TestData("multiple.gz", new char[]{'a','b'}, factoryTrue, true),
        new TestData("multiple.gz", new char[]{'a','b'}, factorySetTrue, true),
        new TestData("multiple.gz", new char[]{'a'}, factoryFalse, false),
        new TestData("multiple.gz", new char[]{'a'}, factorySetFalse, false),
        new TestData("multiple.gz", new char[]{'a'}, factory, false),

        new TestData("multiple.xz", new char[]{'a','b'}, factoryTrue, true),
        new TestData("multiple.xz", new char[]{'a','b'}, factorySetTrue, true),
        new TestData("multiple.xz", new char[]{'a'}, factoryFalse, false),
        new TestData("multiple.xz", new char[]{'a'}, factorySetFalse, false),
        new TestData("multiple.xz", new char[]{'a'}, factory, false),
    };
    
    @Test
    public void testDetection() throws Exception {
        final CompressorInputStream bzip2 = getStreamFor("bla.txt.bz2"); 
        assertNotNull(bzip2);
        assertTrue(bzip2 instanceof BZip2CompressorInputStream);

        final CompressorInputStream gzip = getStreamFor("bla.tgz");
        assertNotNull(gzip);
        assertTrue(gzip instanceof GzipCompressorInputStream);
        
        final CompressorInputStream pack200 = getStreamFor("bla.pack");
        assertNotNull(pack200);
        assertTrue(pack200 instanceof Pack200CompressorInputStream);

        final CompressorInputStream xz = getStreamFor("bla.tar.xz");
        assertNotNull(xz);
        assertTrue(xz instanceof XZCompressorInputStream);

        final CompressorInputStream zlib = getStreamFor("bla.tar.deflatez");
        assertNotNull(zlib);
        assertTrue(zlib instanceof DeflateCompressorInputStream);

        try {
            factory.createCompressorInputStream(new ByteArrayInputStream(new byte[0]));
            fail("No exception thrown for an empty input stream");
        } catch (final CompressorException e) {
            // expected
        }
    }

    @Test
    public void testDetect() throws Exception {

        assertEquals(CompressorStreamFactory.BZIP2, detect("bla.txt.bz2"));
        assertEquals(CompressorStreamFactory.GZIP, detect("bla.tgz"));
        assertEquals(CompressorStreamFactory.PACK200, detect("bla.pack"));
        assertEquals(CompressorStreamFactory.XZ, detect("bla.tar.xz"));
        assertEquals(CompressorStreamFactory.DEFLATE, detect("bla.tar.deflatez"));
        assertEquals(CompressorStreamFactory.LZ4_FRAMED, detect("bla.tar.lz4"));
        assertEquals(CompressorStreamFactory.LZMA, detect("bla.tar.lzma"));
        assertEquals(CompressorStreamFactory.SNAPPY_FRAMED, detect("bla.tar.sz"));
        assertEquals(CompressorStreamFactory.Z, detect("bla.tar.Z"));

        try {
            CompressorStreamFactory.detect(new BufferedInputStream(new ByteArrayInputStream(new byte[0])));
            fail("shouldn't be able to detect empty stream");
        } catch (CompressorException e) {
            assertEquals("No Compressor found for the stream signature.", e.getMessage());
        }

        try {
            CompressorStreamFactory.detect(null);
            fail("shouldn't be able to detect null stream");
        } catch (IllegalArgumentException e) {
            assertEquals("Stream must not be null.", e.getMessage());
        }

        try {
            CompressorStreamFactory.detect(new BufferedInputStream(new MockEvilInputStream()));
            fail("Expected IOException");
        } catch (CompressorException e) {
            assertEquals("IOException while reading signature.", e.getMessage());
        }


    }

    private String detect(String testFileName) throws IOException, CompressorException {
        String name = null;
        try (InputStream is = new BufferedInputStream(
                new FileInputStream(getFile(testFileName)))) {
            name = CompressorStreamFactory.detect(is);
        }
        return name;
    }

    @Test
    public void testOverride() {
        CompressorStreamFactory fac = new CompressorStreamFactory();
        assertFalse(fac.getDecompressConcatenated());
        fac.setDecompressConcatenated(true);
        assertTrue(fac.getDecompressConcatenated());

        fac = new CompressorStreamFactory(false);
        assertFalse(fac.getDecompressConcatenated());
        try {
            fac.setDecompressConcatenated(true);
            fail("Expected IllegalStateException");
        } catch (final IllegalStateException ise) {
            // expected
        }

        fac = new CompressorStreamFactory(true);
        assertTrue(fac.getDecompressConcatenated());
        try {
            fac.setDecompressConcatenated(true);
            fail("Expected IllegalStateException");
        } catch (final IllegalStateException ise) {
            // expected
        }
    }

    @Test
    public void testMutiples() throws Exception {
        for(int i=0; i <tests.length; i++) {
            final TestData test = tests[i];
            final CompressorStreamFactory fac = test.factory;
            assertNotNull("Test entry "+i, fac);
            assertEquals("Test entry "+i, test.concat, fac.getDecompressConcatenated());
            final CompressorInputStream in = getStreamFor(test.fileName, fac);
            assertNotNull("Test entry "+i,in);
            for (final char entry : test.entryNames) {
                assertEquals("Test entry" + i, entry, in.read());                
            }
            assertEquals(0, in.available());
            assertEquals(-1, in.read());
        }
    }

    @Test
    public void testLZMAMemoryLimit() throws Exception {
        CompressorStreamFactory compressorStreamFactory = new CompressorStreamFactory();
        compressorStreamFactory.setLzmaMemoryLimitKb(500);
        try {
            InputStream is = compressorStreamFactory.createCompressorInputStream(
                    new BufferedInputStream(new FileInputStream(getFile("COMPRESS-382"))));
            fail("Should have thrown memory limit exception");
        } catch (CompressorException e) {
            assertTrue(e.getCause() instanceof MemoryLimitException);
        }
    }

    private CompressorInputStream getStreamFor(final String resource)
            throws CompressorException, IOException {
        return factory.createCompressorInputStream(
                   new BufferedInputStream(new FileInputStream(
                       getFile(resource))));
    }

    private CompressorInputStream getStreamFor(final String resource, final CompressorStreamFactory factory)
            throws CompressorException, IOException {
        return factory.createCompressorInputStream(
                   new BufferedInputStream(new FileInputStream(
                       getFile(resource))));
    }
}<|MERGE_RESOLUTION|>--- conflicted
+++ resolved
@@ -31,17 +31,13 @@
 import java.io.IOException;
 import java.io.InputStream;
 
-<<<<<<< HEAD
-=======
 import org.apache.commons.compress.MockEvilInputStream;
->>>>>>> 13a03902
 import org.apache.commons.compress.compressors.bzip2.BZip2CompressorInputStream;
 import org.apache.commons.compress.compressors.deflate.DeflateCompressorInputStream;
 import org.apache.commons.compress.compressors.gzip.GzipCompressorInputStream;
 import org.apache.commons.compress.compressors.pack200.Pack200CompressorInputStream;
 import org.apache.commons.compress.compressors.xz.XZCompressorInputStream;
 import org.junit.Test;
-import org.tukaani.xz.MemoryLimitException;
 
 @SuppressWarnings("deprecation") // deliberately tests setDecompressConcatenated
 public final class DetectCompressorTestCase {
@@ -213,19 +209,6 @@
         }
     }
 
-    @Test
-    public void testLZMAMemoryLimit() throws Exception {
-        CompressorStreamFactory compressorStreamFactory = new CompressorStreamFactory();
-        compressorStreamFactory.setLzmaMemoryLimitKb(500);
-        try {
-            InputStream is = compressorStreamFactory.createCompressorInputStream(
-                    new BufferedInputStream(new FileInputStream(getFile("COMPRESS-382"))));
-            fail("Should have thrown memory limit exception");
-        } catch (CompressorException e) {
-            assertTrue(e.getCause() instanceof MemoryLimitException);
-        }
-    }
-
     private CompressorInputStream getStreamFor(final String resource)
             throws CompressorException, IOException {
         return factory.createCompressorInputStream(
